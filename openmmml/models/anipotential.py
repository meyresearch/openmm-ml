--- conflicted
+++ resolved
@@ -83,7 +83,6 @@
         if atoms is not None:
             includedAtoms = [includedAtoms[i] for i in atoms]
         atomic_numbers = [atom.element.atomic_number for atom in includedAtoms]
-<<<<<<< HEAD
         species = torch.tensor(atomic_numbers).unsqueeze(0)
 
         if implementation == "nnpops":
@@ -104,16 +103,6 @@
                 super(ANIForce, self).__init__()
                 self.model = model
                 self.species = species
-=======
-
-        class ANIForce(torch.nn.Module):
-
-            def __init__(self, model, atomic_numbers, atoms, periodic):
-                super().__init__()
-
-                # Store the atomic numbers
-                self.atomic_numbers = torch.tensor(atomic_numbers).unsqueeze(0)
->>>>>>> c4744d7b
                 self.energyScale = torchani.units.hartree2kjoulemol(1)
 
                 if atoms is None:
@@ -144,11 +133,7 @@
 
                 return energy * self.energyScale # Hartree --> kJ/mol
 
-<<<<<<< HEAD
         aniForce = ANIForce(model, species, atoms)
-=======
-        aniForce = ANIForce(model, atomic_numbers, atoms, topology.getPeriodicBoxVectors() is not None)
->>>>>>> c4744d7b
 
         # Convert it to TorchScript and save it.
 
